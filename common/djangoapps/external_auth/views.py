import functools
import json
import logging
import random
import re
import string       # pylint: disable=W0402
import fnmatch

from textwrap import dedent
from external_auth.models import ExternalAuthMap
from external_auth.djangostore import DjangoOpenIDStore

from django.conf import settings
from django.contrib.auth import REDIRECT_FIELD_NAME, authenticate, login
from django.contrib.auth.models import User
from django.core.urlresolvers import reverse
from django.core.validators import validate_email
from django.core.exceptions import ValidationError

from student.models import UserProfile, TestCenterUser, TestCenterRegistration

from django.http import HttpResponse, HttpResponseRedirect, HttpRequest
from django.utils.http import urlquote
from django.shortcuts import redirect
from django.utils.translation import ugettext as _

from mitxmako.shortcuts import render_to_response, render_to_string
try:
    from django.views.decorators.csrf import csrf_exempt
except ImportError:
    from django.contrib.csrf.middleware import csrf_exempt
from django_future.csrf import ensure_csrf_cookie
from util.cache import cache_if_anonymous

import django_openid_auth.views as openid_views
from django_openid_auth import auth as openid_auth
from openid.consumer.consumer import SUCCESS

from openid.server.server import Server
from openid.server.trustroot import TrustRoot
from openid.extensions import ax, sreg

import student.views as student_views
# Required for Pearson
from courseware.views import get_module_for_descriptor, jump_to
from courseware.model_data import ModelDataCache
from xmodule.modulestore.django import modulestore
from xmodule.course_module import CourseDescriptor
from xmodule.modulestore import Location
from xmodule.modulestore.exceptions import ItemNotFoundError

log = logging.getLogger("mitx.external_auth")


# -----------------------------------------------------------------------------
# OpenID Common
# -----------------------------------------------------------------------------


@csrf_exempt
def default_render_failure(request,
                           message,
                           status=403,
                           template_name='extauth_failure.html',
                           exception=None):
    """Render an Openid error page to the user"""

    log.debug("In openid_failure " + message)

    data = render_to_string(template_name,
                            dict(message=message, exception=exception))

    return HttpResponse(data, status=status)


# -----------------------------------------------------------------------------
# OpenID Authentication
# -----------------------------------------------------------------------------


def generate_password(length=12, chars=string.letters + string.digits):
    """Generate internal password for externally authenticated user"""
    choice = random.SystemRandom().choice
    return ''.join([choice(chars) for i in range(length)])


@csrf_exempt
def openid_login_complete(request,
                          redirect_field_name=REDIRECT_FIELD_NAME,
                          render_failure=None):
    """Complete the openid login process"""

    render_failure = (render_failure or default_render_failure)

    openid_response = openid_views.parse_openid_response(request)
    if not openid_response:
        return render_failure(request,
                              'This is an OpenID relying party endpoint.')

    if openid_response.status == SUCCESS:
        external_id = openid_response.identity_url
        oid_backend = openid_auth.OpenIDBackend()
        details = oid_backend._extract_user_details(openid_response)

        log.debug('openid success, details=%s' % details)

        url = getattr(settings, 'OPENID_SSO_SERVER_URL', None)
        external_domain = "openid:%s" % url
        fullname = '%s %s' % (details.get('first_name', ''),
                              details.get('last_name', ''))

        return external_login_or_signup(request,
                                        external_id,
                                        external_domain,
                                        details,
                                        details.get('email', ''),
                                        fullname)

    return render_failure(request, 'Openid failure')


def external_login_or_signup(request,
                             external_id,
                             external_domain,
                             credentials,
                             email,
                             fullname,
                             retfun=None):
    """Generic external auth login or signup"""

    # see if we have a map from this external_id to an edX username
    try:
        eamap = ExternalAuthMap.objects.get(external_id=external_id,
                                            external_domain=external_domain)
        log.debug('Found eamap=%s' % eamap)
    except ExternalAuthMap.DoesNotExist:
        # go render form for creating edX user
        eamap = ExternalAuthMap(external_id=external_id,
                                external_domain=external_domain,
                                external_credentials=json.dumps(credentials))
        eamap.external_email = email
        eamap.external_name = fullname
        eamap.internal_password = generate_password()
        log.debug('Created eamap=%s' % eamap)

        eamap.save()

    log.info("External_Auth login_or_signup for %s : %s : %s : %s" % (external_domain, external_id, email, fullname))
    internal_user = eamap.user
    if internal_user is None:
        if settings.MITX_FEATURES.get('AUTH_USE_SHIB'):
            # if we are using shib, try to link accounts using email
            try:
                link_user = User.objects.get(email=eamap.external_email)
                if not ExternalAuthMap.objects.filter(user=link_user).exists():
                    # if there's no pre-existing linked eamap, we link the user
                    eamap.user = link_user
                    eamap.save()
                    internal_user = link_user
<<<<<<< HEAD
                    log.debug('Linking existing account for %s' % eamap.external_email)
                    # now pass through to log in
                else:
                    # otherwise, set external_email to '' to ask for a new one at user signup
                    eamap.external_email = ''
                    eamap.save()
                    log.debug('User with external login found for %s, asking for new email during signup' % email)
                    return signup(request, eamap)
            except User.DoesNotExist:
                log.debug('No user for %s yet, doing signup' % eamap.external_email)
                return signup(request, eamap)
        else:
            log.debug('No user for %s yet, doing signup' % eamap.external_email)
=======
                    log.info('SHIB: Linking existing account for %s' % eamap.external_email)
                    # now pass through to log in
                else:
                    # otherwise, there must have been an error, b/c we've already linked a user with these external
                    # creds
                    failure_msg = _(dedent("""
                        You have already created an account using an external login like WebAuth or Shibboleth.
                        Please contact %s for support """
                                           % getattr(settings, 'TECH_SUPPORT_EMAIL', 'techsupport@class.stanford.edu')))
                    return default_render_failure(request, failure_msg)
            except User.DoesNotExist:
                log.info('SHIB: No user for %s yet, doing signup' % eamap.external_email)
                return signup(request, eamap)
        else:
            log.info('No user for %s yet, doing signup' % eamap.external_email)
>>>>>>> 21a14eff
            return signup(request, eamap)

    # We trust shib's authentication, so no need to authenticate using the password again
    if settings.MITX_FEATURES.get('AUTH_USE_SHIB'):
<<<<<<< HEAD
        uname = internal_user.username
=======
>>>>>>> 21a14eff
        user = internal_user
        # Assuming this 'AUTHENTICATION_BACKENDS' is set in settings, which I think is safe
        if settings.AUTHENTICATION_BACKENDS:
            auth_backend = settings.AUTHENTICATION_BACKENDS[0]
        else:
            auth_backend = 'django.contrib.auth.backends.ModelBackend'
        user.backend = auth_backend
<<<<<<< HEAD
=======
        log.info('SHIB: Logging in linked user %s' % user.email)
>>>>>>> 21a14eff
    else:
        uname = internal_user.username
        user = authenticate(username=uname, password=eamap.internal_password)
    if user is None:
        log.warning("External Auth Login failed for %s / %s" %
                    (uname, eamap.internal_password))
        return signup(request, eamap)

    if not user.is_active:
        log.warning("User %s is not active" % (uname))
        # TODO: improve error page
        msg = 'Account not yet activated: please look for link in your email'
        return default_render_failure(request, msg)
    login(request, user)
    request.session.set_expiry(0)

    # Now to try enrollment
    # Need to special case Shibboleth here because it logs in via a GET.
    # testing request.method for extra paranoia
<<<<<<< HEAD
    if 'shib:' in external_domain and request.method == 'GET':
=======
    if settings.MITX_FEATURES.get('AUTH_USE_SHIB') and 'shib:' in external_domain and request.method == 'GET':
>>>>>>> 21a14eff
        enroll_request = make_shib_enrollment_request(request)
        student_views.try_change_enrollment(enroll_request)
    else:
        student_views.try_change_enrollment(request)
    log.info("Login success - {0} ({1})".format(user.username, user.email))
    if retfun is None:
        return redirect('/')
    return retfun()


@ensure_csrf_cookie
@cache_if_anonymous
def signup(request, eamap=None):
    """
    Present form to complete for signup via external authentication.
    Even though the user has external credentials, he/she still needs
    to create an account on the edX system, and fill in the user
    registration form.

    eamap is an ExteralAuthMap object, specifying the external user
    for which to complete the signup.
    """

    if eamap is None:
        pass

    # save this for use by student.views.create_account
    request.session['ExternalAuthMap'] = eamap

    # default conjoin name, no spaces
    username = eamap.external_name.replace(' ', '')

    context = {'has_extauth_info': True,
               'show_signup_immediately': True,
               'extauth_id': eamap.external_id,
               'extauth_email': eamap.external_email,
               'extauth_username': username,
               'extauth_name': eamap.external_name,
               'ask_for_tos': True,
               }

<<<<<<< HEAD
    # Can't have terms of service for Stanford users, according to Stanford's Office of General Counsel
    if settings.MITX_FEATURES['AUTH_USE_SHIB'] and ('stanford' in eamap.external_domain):
=======
    # Some openEdX instances can't have terms of service for shib users, like
    # according to Stanford's Office of General Counsel
    if settings.MITX_FEATURES.get('AUTH_USE_SHIB') and settings.MITX_FEATURES.get('SHIB_DISABLE_TOS') and \
       ('shib' in eamap.external_domain):
>>>>>>> 21a14eff
        context['ask_for_tos'] = False

    # detect if full name is blank and ask for it from user
    context['ask_for_fullname'] = eamap.external_name.strip() == ''

    # validate provided mail and if it's not valid ask the user
    try:
        validate_email(eamap.external_email)
        context['ask_for_email'] = False
    except ValidationError:
        context['ask_for_email'] = True

<<<<<<< HEAD
    log.debug('Doing signup for %s' % eamap.external_email)
=======
    log.info('EXTAUTH: Doing signup for %s' % eamap.external_id)
>>>>>>> 21a14eff

    return student_views.register_user(request, extra_context=context)


# -----------------------------------------------------------------------------
# MIT SSL
# -----------------------------------------------------------------------------


def ssl_dn_extract_info(dn):
    """
    Extract username, email address (may be anyuser@anydomain.com) and
    full name from the SSL DN string.  Return (user,email,fullname) if
    successful, and None otherwise.
    """
    ss = re.search('/emailAddress=(.*)@([^/]+)', dn)
    if ss:
        user = ss.group(1)
        email = "%s@%s" % (user, ss.group(2))
    else:
        return None
    ss = re.search('/CN=([^/]+)/', dn)
    if ss:
        fullname = ss.group(1)
    else:
        return None
    return (user, email, fullname)


def ssl_get_cert_from_request(request):
    """
    Extract user information from certificate, if it exists, returning (user, email, fullname).
    Else return None.
    """
    certkey = "SSL_CLIENT_S_DN"  # specify the request.META field to use

    cert = request.META.get(certkey, '')
    if not cert:
        cert = request.META.get('HTTP_' + certkey, '')
    if not cert:
        try:
            # try the direct apache2 SSL key
            cert = request._req.subprocess_env.get(certkey, '')
        except Exception:
            return ''

    return cert

    (user, email, fullname) = ssl_dn_extract_info(cert)
    return (user, email, fullname)


def ssl_login_shortcut(fn):
    """
    Python function decorator for login procedures, to allow direct login
    based on existing ExternalAuth record and MIT ssl certificate.
    """
    def wrapped(*args, **kwargs):
        if not settings.MITX_FEATURES['AUTH_USE_MIT_CERTIFICATES']:
            return fn(*args, **kwargs)
        request = args[0]
        cert = ssl_get_cert_from_request(request)
        if not cert:		# no certificate information - show normal login window
            return fn(*args, **kwargs)

        (user, email, fullname) = ssl_dn_extract_info(cert)
        return external_login_or_signup(request,
                                        external_id=email,
                                        external_domain="ssl:MIT",
                                        credentials=cert,
                                        email=email,
                                        fullname=fullname)
    return wrapped


@csrf_exempt
def ssl_login(request):
    """
    This is called by student.views.index when
    MITX_FEATURES['AUTH_USE_MIT_CERTIFICATES'] = True

    Used for MIT user authentication.  This presumes the web server
    (nginx) has been configured to require specific client
    certificates.

    If the incoming protocol is HTTPS (SSL) then authenticate via
    client certificate.  The certificate provides user email and
    fullname; this populates the ExternalAuthMap.  The user is
    nevertheless still asked to complete the edX signup.

    Else continues on with student.views.index, and no authentication.
    """
    cert = ssl_get_cert_from_request(request)

    if not cert:
        # no certificate information - go onward to main index
        return student_views.index(request)

    (user, email, fullname) = ssl_dn_extract_info(cert)

    retfun = functools.partial(student_views.index, request)
    return external_login_or_signup(request,
                                    external_id=email,
                                    external_domain="ssl:MIT",
                                    credentials=cert,
                                    email=email,
                                    fullname=fullname,
                                    retfun=retfun)


# -----------------------------------------------------------------------------
# Shibboleth (Stanford and others.  Uses *Apache* environment variables)
# -----------------------------------------------------------------------------
<<<<<<< HEAD
def shib_login(request, retfun=None):
=======
def shib_login(request):
>>>>>>> 21a14eff
    """
        Uses Apache's REMOTE_USER environment variable as the external id.
        This in turn typically uses EduPersonPrincipalName
        http://www.incommonfederation.org/attributesummary.html#eduPersonPrincipal
        but the configuration is in the shibboleth software.
    """
    shib_error_msg = _(dedent(
        """
        Your university identity server did not return your ID information to us.
        Please try logging in again.  (You may need to restart your browser.)
        """))

    if not request.META.get('REMOTE_USER'):
<<<<<<< HEAD
        return default_render_failure(request, shib_error_msg)
    else:
        #if we get here, the user has authenticated properly
        attrs = ['REMOTE_USER', 'givenName', 'sn', 'mail',
                 'Shib-Identity-Provider']
        shib = {}

        for attr in attrs:
            shib[attr] = request.META.get(attr, '')
=======
        log.error("SHIB: no REMOTE_USER found in request.META")
        return default_render_failure(request, shib_error_msg)
    elif not request.META.get('Shib-Identity-Provider'):
        log.error("SHIB: no Shib-Identity-Provider in request.META")
        return default_render_failure(request, shib_error_msg)
    else:
        #if we get here, the user has authenticated properly
        shib = {attr: request.META.get(attr, '')
                for attr in ['REMOTE_USER', 'givenName', 'sn', 'mail', 'Shib-Identity-Provider']}
>>>>>>> 21a14eff

        #Clean up first name, last name, and email address
        #TODO: Make this less hardcoded re: format, but split will work
        #even if ";" is not present since we are accessing 1st element
<<<<<<< HEAD
        shib['sn'] = shib['sn'].split(";")[0].strip().capitalize()
        shib['givenName'] = shib['givenName'].split(";")[0].strip().capitalize()
=======
        shib['sn'] = shib['sn'].split(";")[0].strip().capitalize().decode('utf-8')
        shib['givenName'] = shib['givenName'].split(";")[0].strip().capitalize().decode('utf-8')

    log.info("SHIB creds returned: %r" % shib)
>>>>>>> 21a14eff

    return external_login_or_signup(request,
                                    external_id=shib['REMOTE_USER'],
                                    external_domain="shib:" + shib['Shib-Identity-Provider'],
                                    credentials=shib,
                                    email=shib['mail'],
<<<<<<< HEAD
                                    fullname="%s %s" % (shib['givenName'], shib['sn']),
                                    retfun=retfun)
=======
                                    fullname=u'%s %s' % (shib['givenName'], shib['sn']),
                                    )
>>>>>>> 21a14eff


def make_shib_enrollment_request(request):
    """
        Need this hack function because shibboleth logins don't happen over POST
        but change_enrollment expects its request to be a POST, with
        enrollment_action and course_id POST parameters.
    """
    enroll_request = HttpRequest()
    enroll_request.user = request.user
    enroll_request.session = request.session
    enroll_request.method = "POST"

    # copy() also makes GET and POST mutable
    # See https://docs.djangoproject.com/en/dev/ref/request-response/#django.http.QueryDict.update
    enroll_request.GET = request.GET.copy()
    enroll_request.POST = request.POST.copy()

    # also have to copy these GET parameters over to POST
    if "enrollment_action" not in enroll_request.POST and "enrollment_action" in enroll_request.GET:
        enroll_request.POST.setdefault('enrollment_action', enroll_request.GET.get('enrollment_action'))
    if "course_id" not in enroll_request.POST and "course_id" in enroll_request.GET:
        enroll_request.POST.setdefault('course_id', enroll_request.GET.get('course_id'))

    return enroll_request


def course_specific_login(request, course_id):
    """
       Dispatcher function for selecting the specific login method
       required by the course
    """
    query_string = request.META.get("QUERY_STRING", '')

    try:
        course = course_from_id(course_id)
    except ItemNotFoundError:
        #couldn't find the course, will just return vanilla signin page
        return redirect_with_querystring('signin_user', query_string)

    #now the dispatching conditionals.  Only shib for now
    if settings.MITX_FEATURES.get('AUTH_USE_SHIB') and 'shib:' in course.enrollment_domain:
        return redirect_with_querystring('shib-login', query_string)

    #Default fallthrough to normal signin page
    return redirect_with_querystring('signin_user', query_string)


def course_specific_register(request, course_id):
    """
        Dispatcher function for selecting the specific registration method
        required by the course
    """
    query_string = request.META.get("QUERY_STRING", '')

    try:
        course = course_from_id(course_id)
    except ItemNotFoundError:
        #couldn't find the course, will just return vanilla registration page
        return redirect_with_querystring('register_user', query_string)

    #now the dispatching conditionals.  Only shib for now
    if settings.MITX_FEATURES.get('AUTH_USE_SHIB') and 'shib:' in course.enrollment_domain:
        #shib-login takes care of both registration and login flows
        return redirect_with_querystring('shib-login', query_string)

    #Default fallthrough to normal registration page
    return redirect_with_querystring('register_user', query_string)


def redirect_with_querystring(view_name, query_string):
    """
        Helper function to add query string to redirect views
    """
    if query_string:
        return redirect("%s?%s" % (reverse(view_name), query_string))
    return redirect(view_name)


# -----------------------------------------------------------------------------
# OpenID Provider
# -----------------------------------------------------------------------------


def get_xrds_url(resource, request):
    """
    Return the XRDS url for a resource
    """
    host = request.get_host()

    location = host + '/openid/provider/' + resource + '/'

    if request.is_secure():
        return 'https://' + location
    else:
        return 'http://' + location


def add_openid_simple_registration(request, response, data):
    sreg_data = {}
    sreg_request = sreg.SRegRequest.fromOpenIDRequest(request)
    sreg_fields = sreg_request.allRequestedFields()

    # if consumer requested simple registration fields, add them
    if sreg_fields:
        for field in sreg_fields:
            if field == 'email' and 'email' in data:
                sreg_data['email'] = data['email']
            elif field == 'fullname' and 'fullname' in data:
                sreg_data['fullname'] = data['fullname']
            elif field == 'nickname' and 'nickname' in data:
                sreg_data['nickname'] = data['nickname']

        # construct sreg response
        sreg_response = sreg.SRegResponse.extractResponse(sreg_request,
                                                          sreg_data)
        sreg_response.toMessage(response.fields)


def add_openid_attribute_exchange(request, response, data):
    try:
        ax_request = ax.FetchRequest.fromOpenIDRequest(request)
    except ax.AXError:
        #  not using OpenID attribute exchange extension
        pass
    else:
        ax_response = ax.FetchResponse()

        # if consumer requested attribute exchange fields, add them
        if ax_request and ax_request.requested_attributes:
            for type_uri in ax_request.requested_attributes.iterkeys():
                email_schema = 'http://axschema.org/contact/email'
                name_schema = 'http://axschema.org/namePerson'
                if type_uri == email_schema and 'email' in data:
                    ax_response.addValue(email_schema, data['email'])
                elif type_uri == name_schema and 'fullname' in data:
                    ax_response.addValue(name_schema, data['fullname'])

            # construct ax response
            ax_response.toMessage(response.fields)


def provider_respond(server, request, response, data):
    """
    Respond to an OpenID request
    """
    # get and add extensions
    add_openid_simple_registration(request, response, data)
    add_openid_attribute_exchange(request, response, data)

    # create http response from OpenID response
    webresponse = server.encodeResponse(response)
    http_response = HttpResponse(webresponse.body)
    http_response.status_code = webresponse.code

    # add OpenID headers to response
    for k, v in webresponse.headers.iteritems():
        http_response[k] = v

    return http_response


def validate_trust_root(openid_request):
    """
    Only allow OpenID requests from valid trust roots
    """

    trusted_roots = getattr(settings, 'OPENID_PROVIDER_TRUSTED_ROOT', None)

    if not trusted_roots:
        # not using trusted roots
        return True

    # don't allow empty trust roots
    if (not hasattr(openid_request, 'trust_root') or
            not openid_request.trust_root):
        log.error('no trust_root')
        return False

    # ensure trust root parses cleanly (one wildcard, of form *.foo.com, etc.)
    trust_root = TrustRoot.parse(openid_request.trust_root)
    if not trust_root:
        log.error('invalid trust_root')
        return False

    # don't allow empty return tos
    if (not hasattr(openid_request, 'return_to') or
            not openid_request.return_to):
        log.error('empty return_to')
        return False

    # ensure return to is within trust root
    if not trust_root.validateURL(openid_request.return_to):
        log.error('invalid return_to')
        return False

    # check that the root matches the ones we trust
    if not any(r for r in trusted_roots if fnmatch.fnmatch(trust_root, r)):
        log.error('non-trusted root')
        return False

    return True


@csrf_exempt
def provider_login(request):
    """
    OpenID login endpoint
    """

    # make and validate endpoint
    endpoint = get_xrds_url('login', request)
    if not endpoint:
        return default_render_failure(request, "Invalid OpenID request")

    # initialize store and server
    store = DjangoOpenIDStore()
    server = Server(store, endpoint)

    # first check to see if the request is an OpenID request.
    # If so, the client will have specified an 'openid.mode' as part
    # of the request.
    querydict = dict(request.REQUEST.items())
    error = False
    if 'openid.mode' in request.GET or 'openid.mode' in request.POST:
        # decode request
        openid_request = server.decodeRequest(querydict)

        if not openid_request:
            return default_render_failure(request, "Invalid OpenID request")

        # don't allow invalid and non-trusted trust roots
        if not validate_trust_root(openid_request):
            return default_render_failure(request, "Invalid OpenID trust root")

        # checkid_immediate not supported, require user interaction
        if openid_request.mode == 'checkid_immediate':
            return provider_respond(server, openid_request,
                                    openid_request.answer(False), {})

        # checkid_setup, so display login page
        # (by falling through to the provider_login at the
        # bottom of this method).
        elif openid_request.mode == 'checkid_setup':
            if openid_request.idSelect():
                # remember request and original path
                request.session['openid_setup'] = {
                    'request': openid_request,
                    'url': request.get_full_path()
                }

                # user failed login on previous attempt
                if 'openid_error' in request.session:
                    error = True
                    del request.session['openid_error']

        # OpenID response
        else:
            return provider_respond(server, openid_request,
                                    server.handleRequest(openid_request), {})

    # handle login redirection:  these are also sent to this view function,
    # but are distinguished by lacking the openid mode.  We also know that
    # they are posts, because they come from the popup
    elif request.method == 'POST' and 'openid_setup' in request.session:
        # get OpenID request from session
        openid_setup = request.session['openid_setup']
        openid_request = openid_setup['request']
        openid_request_url = openid_setup['url']
        del request.session['openid_setup']

        # don't allow invalid trust roots
        if not validate_trust_root(openid_request):
            return default_render_failure(request, "Invalid OpenID trust root")

        # check if user with given email exists
        # Failure is redirected to this method (by using the original URL),
        # which will bring up the login dialog.
        email = request.POST.get('email', None)
        try:
            user = User.objects.get(email=email)
        except User.DoesNotExist:
            request.session['openid_error'] = True
            msg = "OpenID login failed - Unknown user email: {0}".format(email)
            log.warning(msg)
            return HttpResponseRedirect(openid_request_url)

        # attempt to authenticate user (but not actually log them in...)
        # Failure is again redirected to the login dialog.
        username = user.username
        password = request.POST.get('password', None)
        user = authenticate(username=username, password=password)
        if user is None:
            request.session['openid_error'] = True
            msg = "OpenID login failed - password for {0} is invalid"
            msg = msg.format(email)
            log.warning(msg)
            return HttpResponseRedirect(openid_request_url)

        # authentication succeeded, so fetch user information
        # that was requested
        if user is not None and user.is_active:
            # remove error from session since login succeeded
            if 'openid_error' in request.session:
                del request.session['openid_error']

            # fullname field comes from user profile
            profile = UserProfile.objects.get(user=user)
            log.info("OpenID login success - {0} ({1})".format(user.username,
                                                               user.email))

            # redirect user to return_to location
            url = endpoint + urlquote(user.username)
            response = openid_request.answer(True, None, url)

            # TODO: for CS50 we are forcibly returning the username
            # instead of fullname. In the OpenID simple registration
            # extension, we don't have to return any fields we don't
            # want to, even if they were marked as required by the
            # Consumer. The behavior of what to do when there are
            # missing fields is up to the Consumer. The proper change
            # should only return the username, however this will likely
            # break the CS50 client. Temporarily we will be returning
            # username filling in for fullname in addition to username
            # as sreg nickname.

            # Note too that this is hardcoded, and not really responding to
            # the extensions that were registered in the first place.
            results = {
                'nickname': user.username,
                'email': user.email,
                'fullname': user.username
            }

            # the request succeeded:
            return provider_respond(server, openid_request, response, results)

        # the account is not active, so redirect back to the login page:
        request.session['openid_error'] = True
        msg = "Login failed - Account not active for user {0}".format(username)
        log.warning(msg)
        return HttpResponseRedirect(openid_request_url)

    # determine consumer domain if applicable
    return_to = ''
    if 'openid.return_to' in request.REQUEST:
        return_to = request.REQUEST['openid.return_to']
        matches = re.match(r'\w+:\/\/([\w\.-]+)', return_to)
        return_to = matches.group(1)

    # display login page
    response = render_to_response('provider_login.html', {
        'error': error,
        'return_to': return_to
    })

    # add custom XRDS header necessary for discovery process
    response['X-XRDS-Location'] = get_xrds_url('xrds', request)
    return response


def provider_identity(request):
    """
    XRDS for identity discovery
    """

    response = render_to_response('identity.xml',
                                  {'url': get_xrds_url('login', request)},
                                  mimetype='text/xml')

    # custom XRDS header necessary for discovery process
    response['X-XRDS-Location'] = get_xrds_url('identity', request)
    return response


def provider_xrds(request):
    """
    XRDS for endpoint discovery
    """

    response = render_to_response('xrds.xml',
                                  {'url': get_xrds_url('login', request)},
                                  mimetype='text/xml')

    # custom XRDS header necessary for discovery process
    response['X-XRDS-Location'] = get_xrds_url('xrds', request)
    return response


#-------------------
# Pearson
#-------------------
def course_from_id(course_id):
    """Return the CourseDescriptor corresponding to this course_id"""
    course_loc = CourseDescriptor.id_to_location(course_id)
    return modulestore().get_instance(course_id, course_loc)


@csrf_exempt
def test_center_login(request):
    ''' Log in students taking exams via Pearson

    Takes a POST request that contains the following keys:
        - code - a security code provided by  Pearson
        - clientCandidateID
        - registrationID
        - exitURL - the url that we redirect to once we're done
        - vueExamSeriesCode - a code that indicates the exam that we're using
    '''
    # errors are returned by navigating to the error_url, adding a query parameter named "code"
    # which contains the error code describing the exceptional condition.
    def makeErrorURL(error_url, error_code):
        log.error("generating error URL with error code {}".format(error_code))
        return "{}?code={}".format(error_url, error_code)

    # get provided error URL, which will be used as a known prefix for returning error messages to the
    # Pearson shell.
    error_url = request.POST.get("errorURL")

    # TODO: check that the parameters have not been tampered with, by comparing the code provided by Pearson
    # with the code we calculate for the same parameters.
    if 'code' not in request.POST:
        return HttpResponseRedirect(makeErrorURL(error_url, "missingSecurityCode"))
    code = request.POST.get("code")

    # calculate SHA for query string
    # TODO: figure out how to get the original query string, so we can hash it and compare.

    if 'clientCandidateID' not in request.POST:
        return HttpResponseRedirect(makeErrorURL(error_url, "missingClientCandidateID"))
    client_candidate_id = request.POST.get("clientCandidateID")

    # TODO: check remaining parameters, and maybe at least log if they're not matching
    # expected values....
    # registration_id = request.POST.get("registrationID")
    # exit_url = request.POST.get("exitURL")

    # find testcenter_user that matches the provided ID:
    try:
        testcenteruser = TestCenterUser.objects.get(client_candidate_id=client_candidate_id)
    except TestCenterUser.DoesNotExist:
        log.error("not able to find demographics for cand ID {}".format(client_candidate_id))
        return HttpResponseRedirect(makeErrorURL(error_url, "invalidClientCandidateID"))

    # find testcenter_registration that matches the provided exam code:
    # Note that we could rely in future on either the registrationId or the exam code,
    # or possibly both.  But for now we know what to do with an ExamSeriesCode,
    # while we currently have no record of RegistrationID values at all.
    if 'vueExamSeriesCode' not in request.POST:
        # we are not allowed to make up a new error code, according to Pearson,
        # so instead of "missingExamSeriesCode", we use a valid one that is
        # inaccurate but at least distinct.  (Sigh.)
        log.error("missing exam series code for cand ID {}".format(client_candidate_id))
        return HttpResponseRedirect(makeErrorURL(error_url, "missingPartnerID"))
    exam_series_code = request.POST.get('vueExamSeriesCode')

    registrations = TestCenterRegistration.objects.filter(testcenter_user=testcenteruser, exam_series_code=exam_series_code)
    if not registrations:
        log.error("not able to find exam registration for exam {} and cand ID {}".format(exam_series_code, client_candidate_id))
        return HttpResponseRedirect(makeErrorURL(error_url, "noTestsAssigned"))

    # TODO: figure out what to do if there are more than one registrations....
    # for now, just take the first...
    registration = registrations[0]

    course_id = registration.course_id
    course = course_from_id(course_id)  # assume it will be found....
    if not course:
        log.error("not able to find course from ID {} for cand ID {}".format(course_id, client_candidate_id))
        return HttpResponseRedirect(makeErrorURL(error_url, "incorrectCandidateTests"))
    exam = course.get_test_center_exam(exam_series_code)
    if not exam:
        log.error("not able to find exam {} for course ID {} and cand ID {}".format(exam_series_code, course_id, client_candidate_id))
        return HttpResponseRedirect(makeErrorURL(error_url, "incorrectCandidateTests"))
    location = exam.exam_url
    log.info("proceeding with test of cand {} on exam {} for course {}: URL = {}".format(client_candidate_id, exam_series_code, course_id, location))

    # check if the test has already been taken
    timelimit_descriptor = modulestore().get_instance(course_id, Location(location))
    if not timelimit_descriptor:
        log.error("cand {} on exam {} for course {}: descriptor not found for location {}".format(client_candidate_id, exam_series_code, course_id, location))
        return HttpResponseRedirect(makeErrorURL(error_url, "missingClientProgram"))

    timelimit_module_cache = ModelDataCache.cache_for_descriptor_descendents(course_id, testcenteruser.user,
                                                                             timelimit_descriptor, depth=None)
    timelimit_module = get_module_for_descriptor(request.user, request, timelimit_descriptor,
                                                 timelimit_module_cache, course_id, position=None)
    if not timelimit_module.category == 'timelimit':
        log.error("cand {} on exam {} for course {}: non-timelimit module at location {}".format(client_candidate_id, exam_series_code, course_id, location))
        return HttpResponseRedirect(makeErrorURL(error_url, "missingClientProgram"))

    if timelimit_module and timelimit_module.has_ended:
        log.warning("cand {} on exam {} for course {}: test already over at {}".format(client_candidate_id, exam_series_code, course_id, timelimit_module.ending_at))
        return HttpResponseRedirect(makeErrorURL(error_url, "allTestsTaken"))

    # check if we need to provide an accommodation:
    time_accommodation_mapping = {'ET12ET': 'ADDHALFTIME',
                                  'ET30MN': 'ADD30MIN',
                                  'ETDBTM': 'ADDDOUBLE', }

    time_accommodation_code = None
    for code in registration.get_accommodation_codes():
        if code in time_accommodation_mapping:
            time_accommodation_code = time_accommodation_mapping[code]

    if time_accommodation_code:
        timelimit_module.accommodation_code = time_accommodation_code
        log.info("cand {} on exam {} for course {}: receiving accommodation {}".format(client_candidate_id, exam_series_code, course_id, time_accommodation_code))

    # UGLY HACK!!!
    # Login assumes that authentication has occurred, and that there is a
    # backend annotation on the user object, indicating which backend
    # against which the user was authenticated.  We're authenticating here
    # against the registration entry, and assuming that the request given
    # this information is correct, we allow the user to be logged in
    # without a password.  This could all be formalized in a backend object
    # that does the above checking.
    # TODO: (brian) create a backend class to do this.
    # testcenteruser.user.backend = "%s.%s" % (backend.__module__, backend.__class__.__name__)
    testcenteruser.user.backend = "%s.%s" % ("TestcenterAuthenticationModule", "TestcenterAuthenticationClass")
    login(request, testcenteruser.user)

    # And start the test:
    return jump_to(request, course_id, location)<|MERGE_RESOLUTION|>--- conflicted
+++ resolved
@@ -157,21 +157,6 @@
                     eamap.user = link_user
                     eamap.save()
                     internal_user = link_user
-<<<<<<< HEAD
-                    log.debug('Linking existing account for %s' % eamap.external_email)
-                    # now pass through to log in
-                else:
-                    # otherwise, set external_email to '' to ask for a new one at user signup
-                    eamap.external_email = ''
-                    eamap.save()
-                    log.debug('User with external login found for %s, asking for new email during signup' % email)
-                    return signup(request, eamap)
-            except User.DoesNotExist:
-                log.debug('No user for %s yet, doing signup' % eamap.external_email)
-                return signup(request, eamap)
-        else:
-            log.debug('No user for %s yet, doing signup' % eamap.external_email)
-=======
                     log.info('SHIB: Linking existing account for %s' % eamap.external_email)
                     # now pass through to log in
                 else:
@@ -187,15 +172,10 @@
                 return signup(request, eamap)
         else:
             log.info('No user for %s yet, doing signup' % eamap.external_email)
->>>>>>> 21a14eff
             return signup(request, eamap)
 
     # We trust shib's authentication, so no need to authenticate using the password again
     if settings.MITX_FEATURES.get('AUTH_USE_SHIB'):
-<<<<<<< HEAD
-        uname = internal_user.username
-=======
->>>>>>> 21a14eff
         user = internal_user
         # Assuming this 'AUTHENTICATION_BACKENDS' is set in settings, which I think is safe
         if settings.AUTHENTICATION_BACKENDS:
@@ -203,10 +183,7 @@
         else:
             auth_backend = 'django.contrib.auth.backends.ModelBackend'
         user.backend = auth_backend
-<<<<<<< HEAD
-=======
         log.info('SHIB: Logging in linked user %s' % user.email)
->>>>>>> 21a14eff
     else:
         uname = internal_user.username
         user = authenticate(username=uname, password=eamap.internal_password)
@@ -226,11 +203,7 @@
     # Now to try enrollment
     # Need to special case Shibboleth here because it logs in via a GET.
     # testing request.method for extra paranoia
-<<<<<<< HEAD
-    if 'shib:' in external_domain and request.method == 'GET':
-=======
     if settings.MITX_FEATURES.get('AUTH_USE_SHIB') and 'shib:' in external_domain and request.method == 'GET':
->>>>>>> 21a14eff
         enroll_request = make_shib_enrollment_request(request)
         student_views.try_change_enrollment(enroll_request)
     else:
@@ -272,15 +245,10 @@
                'ask_for_tos': True,
                }
 
-<<<<<<< HEAD
-    # Can't have terms of service for Stanford users, according to Stanford's Office of General Counsel
-    if settings.MITX_FEATURES['AUTH_USE_SHIB'] and ('stanford' in eamap.external_domain):
-=======
     # Some openEdX instances can't have terms of service for shib users, like
     # according to Stanford's Office of General Counsel
     if settings.MITX_FEATURES.get('AUTH_USE_SHIB') and settings.MITX_FEATURES.get('SHIB_DISABLE_TOS') and \
        ('shib' in eamap.external_domain):
->>>>>>> 21a14eff
         context['ask_for_tos'] = False
 
     # detect if full name is blank and ask for it from user
@@ -293,11 +261,7 @@
     except ValidationError:
         context['ask_for_email'] = True
 
-<<<<<<< HEAD
-    log.debug('Doing signup for %s' % eamap.external_email)
-=======
     log.info('EXTAUTH: Doing signup for %s' % eamap.external_id)
->>>>>>> 21a14eff
 
     return student_views.register_user(request, extra_context=context)
 
@@ -411,11 +375,7 @@
 # -----------------------------------------------------------------------------
 # Shibboleth (Stanford and others.  Uses *Apache* environment variables)
 # -----------------------------------------------------------------------------
-<<<<<<< HEAD
-def shib_login(request, retfun=None):
-=======
 def shib_login(request):
->>>>>>> 21a14eff
     """
         Uses Apache's REMOTE_USER environment variable as the external id.
         This in turn typically uses EduPersonPrincipalName
@@ -429,17 +389,6 @@
         """))
 
     if not request.META.get('REMOTE_USER'):
-<<<<<<< HEAD
-        return default_render_failure(request, shib_error_msg)
-    else:
-        #if we get here, the user has authenticated properly
-        attrs = ['REMOTE_USER', 'givenName', 'sn', 'mail',
-                 'Shib-Identity-Provider']
-        shib = {}
-
-        for attr in attrs:
-            shib[attr] = request.META.get(attr, '')
-=======
         log.error("SHIB: no REMOTE_USER found in request.META")
         return default_render_failure(request, shib_error_msg)
     elif not request.META.get('Shib-Identity-Provider'):
@@ -449,33 +398,22 @@
         #if we get here, the user has authenticated properly
         shib = {attr: request.META.get(attr, '')
                 for attr in ['REMOTE_USER', 'givenName', 'sn', 'mail', 'Shib-Identity-Provider']}
->>>>>>> 21a14eff
 
         #Clean up first name, last name, and email address
         #TODO: Make this less hardcoded re: format, but split will work
         #even if ";" is not present since we are accessing 1st element
-<<<<<<< HEAD
-        shib['sn'] = shib['sn'].split(";")[0].strip().capitalize()
-        shib['givenName'] = shib['givenName'].split(";")[0].strip().capitalize()
-=======
         shib['sn'] = shib['sn'].split(";")[0].strip().capitalize().decode('utf-8')
         shib['givenName'] = shib['givenName'].split(";")[0].strip().capitalize().decode('utf-8')
 
     log.info("SHIB creds returned: %r" % shib)
->>>>>>> 21a14eff
 
     return external_login_or_signup(request,
                                     external_id=shib['REMOTE_USER'],
                                     external_domain="shib:" + shib['Shib-Identity-Provider'],
                                     credentials=shib,
                                     email=shib['mail'],
-<<<<<<< HEAD
-                                    fullname="%s %s" % (shib['givenName'], shib['sn']),
-                                    retfun=retfun)
-=======
                                     fullname=u'%s %s' % (shib['givenName'], shib['sn']),
                                     )
->>>>>>> 21a14eff
 
 
 def make_shib_enrollment_request(request):
