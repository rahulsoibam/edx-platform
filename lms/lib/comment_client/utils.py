--- conflicted
+++ resolved
@@ -19,11 +19,7 @@
 def merge_dict(dic1, dic2):
     return dict(dic1.items() + dic2.items())
     
-<<<<<<< HEAD
-def perform_request(method, url, data_or_params=None, *args, **kwargs):
-=======
 def perform_request(method, url, data_or_params={}, *args, **kwargs):
->>>>>>> 4b97e70a
     data_or_params['api_key'] = settings.API_KEY
     if method in ['post', 'put', 'patch']:
         response = requests.request(method, url, data=data_or_params)
