html {
  height: 100%;
  max-height: 100%;
}

div.course-wrapper {
  @extend .table-wrapper;

  ul, ol {
    list-style: none;
  }

  section.course-content {
    @extend .content;
    @include border-radius(0 4px 4px 0);

    h1 {
      margin: 0 0 lh();
    }

    p {
      margin-bottom: lh();

      &:empty {
        display: none;
        margin-bottom: 0;
      }
    }

    ul {
      li {
        margin-bottom: lh(.5);
      }
    }

    div#seq_content {
      h1 {
        background: none;
        margin-bottom: lh();
        padding-bottom: 0;
        border-bottom: none;
      }
    }

    ol.vert-mod {
      padding: 0;
      margin: 0;

      > li {
        @extend .clearfix;
        @extend .problem-set;
        border-bottom: 1px solid #ddd;
        margin-bottom: 15px;
        padding: 0 0 15px;

        header {
          @extend h1.top-header;
          @include border-radius(0 4px 0 0);
          margin-bottom: -16px;

          h1 {
            margin: 0;
          }

          h2 {
            float: right;
            margin-right: 0;
            margin-top: 8px;
            text-align: right;
            padding-right: 0;
            border-right: 0;
          }
        }

        &:last-child {
          border-bottom: none;
          margin-bottom: 0;
          padding-bottom: 0;
        }

        .histogram {
          display: none;
          width: 200px;
          height: 150px;
        }

        ul {
          list-style: disc outside none;
          padding-left: 1em;
          
          &.discussion-errors {
            list-style: none;
            padding-left: 2em;
          }
<<<<<<< HEAD
=======

          &.admin-actions {
            list-style: none;
          }
>>>>>>> 5faed9c0
        }

        nav.sequence-bottom {
          ul {
          list-style: none;
          padding: 0;
          }
        }
      }
    }

    section.tutorials {
      h2 {
        margin-bottom: lh();
      }

      ul {
        margin: 0;
        @include clearfix();
        padding: 0;

        li {
          width: flex-grid(3, 9);
          float: left;
          margin-right: flex-gutter(9);
          margin-bottom: lh();
          line-height: lh();

          &:nth-child(3n) {
            margin-right: 0;
          }

          &:nth-child(3n+1) {
            clear: both;
          }

          a {
            font-weight: bold;
          }
        }
      }
    }

    div.staff_info {
      display: none;
      @include clearfix();
      white-space: pre-wrap;
      border-top: 1px solid #ccc;
      padding-top: lh();
      margin-top: lh();
      line-height: lh();
      font-family: Consolas, "Lucida Console", Monaco, "Courier New", Courier, monospace;
    }

    div.ui-slider {
      border: 1px solid #aaa;
      background: #ddd;
      @include box-shadow(inset 0 1px 0 #eee);
      @include border-radius(0);

      a.ui-slider-handle {
        @include box-shadow(inset 0 1px 0 lighten($pink, 10%));
        background: $mit-red url(../images/slider-bars.png) center center no-repeat;
        border: 1px solid darken($pink, 20%);
        cursor: pointer;

        &:hover, &:focus {
          background-color: lighten($pink, 10%);
          outline: none;
        }
      }
    }

    div.ui-tabs {
      border: 0;
      @include border-radius(0);
      margin: 0;
      padding: 0;

      .ui-tabs-nav {
        background: none;
        border: 0;
        margin-bottom: lh(.5);
      }

      .ui-tabs-panel {
        @include border-radius(0);
        padding: 0;
      }
    }
  }

  &.closed {
    section.course-index {
      width: flex-grid(.6);
      overflow: hidden;

      header#open_close_accordion {
        a {
          background-image: url('../images/slide-right-icon.png');
        }
      }

      div#accordion {
        visibility: hidden;
        width: 10px;
        padding: 0;

       nav {
         white-space: pre;
         overflow: hidden;

         ul {
           overflow: hidden;
           white-space: nowrap;
         }
        }
      }
    }

    section.course-content {
      width: flex-grid(11.5) + flex-gutter();
    }
  }
}<|MERGE_RESOLUTION|>--- conflicted
+++ resolved
@@ -92,13 +92,10 @@
             list-style: none;
             padding-left: 2em;
           }
-<<<<<<< HEAD
-=======
 
           &.admin-actions {
             list-style: none;
           }
->>>>>>> 5faed9c0
         }
 
         nav.sequence-bottom {
