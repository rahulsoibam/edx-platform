--- conflicted
+++ resolved
@@ -4,22 +4,13 @@
 <head>
   <%block name="title"><title>MITx 6.002x</title></%block>
 
-<<<<<<< HEAD
   <link rel="stylesheet" href="${static.url('js/jquery.treeview.css')}" type="text/css" media="all" />
   <%static:css group='application'/>
 
   <script type="text/javascript" src="${static.url('js/jquery-1.6.2.min.js')}"></script>
   <script type="text/javascript" src="${static.url('js/jquery-ui-1.8.16.custom.min.js')}"></script>
   <script type="text/javascript" src="${static.url('js/swfobject/swfobject.js')}"></script>
-=======
-  <link rel="stylesheet" href="${ settings.LIB_URL }jquery.treeview.css" type="text/css" media="all" />
-  <link rel="stylesheet" href="/static/css/application.css?v3" type="text/css" media="all" />
-
-  <script type="text/javascript" src="${ settings.LIB_URL }jquery-1.6.2.min.js"></script>
-  <script type="text/javascript" src="${ settings.LIB_URL }jquery-ui-1.8.16.custom.min.js"></script>
-  <script type="text/javascript" src="${ settings.LIB_URL }swfobject/swfobject.js"></script>
-  <script type="text/javascript" src="/static/js/application.js"></script>
->>>>>>> cc6e0c55
+  <script type="text/javascript" src="${static.url('js/application.js')}"></script>
 
   <!--[if lt IE 9]>
   <script src="${static.url('js/html5shiv.js')}"></script>
@@ -118,7 +109,6 @@
     </form>
   </div>
 
-<<<<<<< HEAD
   <script type="text/javascript" src="${static.url('js/jquery.treeview.js')}"></script>
   <script type="text/javascript" src="${static.url('js/jquery.leanModal.min.js')}"></script>
   <script type="text/javascript" src="${static.url('js/jquery.qtip.min.js')}"></script>
@@ -126,65 +116,6 @@
   <script type="text/javascript" src="${static.url('js/video_player.js')}"></script>
   <script type="text/javascript" src="${static.url('js/schematic.js')}"></script>
   <script type="text/javascript" src="${static.url('js/cktsim.js')}"></script>
- 
-
-<script>
-  // Feedback form
-$(function() {
-    $("#feedback_button").click(function(){
-      postJSON("/send_feedback", {"subject":$("#feedback_subject").attr("value"),
-        "url":document.URL,
-        "message":$("#feedback_message").attr("value")},
-        function(data){
-        $("#feedback_subject").attr("value","");
-        $("#feedback_message").attr("value","");
-        $("#feedback_div").html("Feedback submitted. Thank you");
-        });
-      });
-    });
-
-// Calculator
-$(function() {
-
-    $("#calculator_wrapper").hide();
-
-    $(".calc").click(function(){
-      $("#calculator_wrapper").slideToggle("fast");
-      $("#calculator_wrapper #calculator_input").focus();
-      $(this).toggleClass("closed");
-      return false;
-      });
-
-    $("div.help-wrapper a").hover(function(){
-      $(".help").toggleClass("shown");
-
-      });
-
-    $("div.help-wrapper a").click(function(){
-      return false;
-      });
-    $("form#calculator").submit(function(e){
-      e.preventDefault();
-      $.getJSON("/calculate", {"equation":$("#calculator_input").attr("value")},
-        function(data){
-        $("#calculator_output").attr("value",data.result);
-        });
-      });
-    });
-
-$(function(){
-    $("a[rel*=leanModal]").leanModal();
-    });
-</script>
-=======
-  <script type="text/javascript" src="${ settings.LIB_URL }jquery.treeview.js"></script>
-  <script type="text/javascript" src="/static/js/jquery.leanModal.min.js"></script>
-  <script type="text/javascript" src="/static/js/jquery.qtip.min.js"></script>
-  <script type="text/javascript" src="/static/js/jquery.cookie.js"></script>
-  <script type="text/javascript" src="/static/js/video_player.js"></script>
-  <script type="text/javascript" src="/static/js/schematic.js"></script>
-  <script type="text/javascript" src="/static/js/cktsim.js"></script>
->>>>>>> cc6e0c55
 
   <%block name="js_extra"/>
 </body>
