--- conflicted
+++ resolved
@@ -171,7 +171,6 @@
     world.css_click('a.new-unit-item')
 
 
-<<<<<<< HEAD
 @step('when I view the video it (.*) show the captions')
 def shows_captions(step, show_captions):
     # Prevent cookies from overriding course settings
@@ -180,7 +179,8 @@
         assert world.css_find('.video')[0].has_class('closed')
     else:
         assert world.is_css_not_present('.video.closed')
-=======
+
+
 def type_in_codemirror(index, text):
     world.css_click(".CodeMirror", index=index)
     g = world.css_find("div.CodeMirror.CodeMirror-focused > div > textarea")
@@ -189,5 +189,4 @@
     else:
         g._element.send_keys(Keys.CONTROL + 'a')
     g._element.send_keys(Keys.DELETE)
-    g._element.send_keys(text)
->>>>>>> c05a06a8
+    g._element.send_keys(text)